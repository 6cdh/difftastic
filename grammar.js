const PREC = {
  COMMENT: -2,
  CURLY_BLOCK: 1,
  DO_BLOCK: -1,

  AND: -2,
  OR: -2,
  NOT: 5,
  DEFINED: 10,
  ALIAS: 11,
  ASSIGN: 15,
  RESCUE: 16,
  CONDITIONAL: 20,
  RANGE: 25,
  BOOLEAN_OR: 30,
  BOOLEAN_AND: 35,
  RELATIONAL: 40,
  COMPARISON: 45,
  BITWISE_OR: 50,
  BITWISE_AND: 55,
  SHIFT: 60,
  ADDITIVE: 65,
  MULTIPLICATIVE: 70,
  UNARY_MINUS: 75,
  EXPONENTIAL: 80,
  COMPLEMENT: 85,
};

const integerPattern = /0b[01](_?[01])*|0[oO]?[0-7](_?[0-7])*|(0d)?\d(_?\d)*|0x[0-9a-fA-F](_?[0-9a-fA-F])*/;
const identifierPattern = /[a-zA-Z_][a-zA-Z0-9_]*(\?|\!)?/;
// Global variables start with $ and can be:
// - Regex back references (e.g. $&, $', $', and $+)
// - Number global references (e.g. $1)
// - User defined (e.g. $FOO)
const globalVariablePattern = /\$(([&`'+])|([1-9][0-9]*)|([a-zA-Z_][a-zA-Z0-9_]*))/;
const instanceVariablePattern = /@[a-zA-Z_][a-zA-Z0-9_]*/; // (e.g. @foo)
const classVariablePattern = /@@[a-zA-Z_][a-zA-Z0-9_]*/; // (e.g. @@foo)
const operators = ['..', '|', '^', '&', '<=>', '==', '===', '=~', '>', '>=', '<', '<=', '+', '-', '*', '/', '%', '**', '<<', '>>', '~', '+@', '-@', '[]', '[]='];

module.exports = grammar({
  name: 'ruby',

  externals: $ => [
    $._simple_string,
    $._simple_symbol,
    $._simple_subshell,
    $._simple_regex,
    $._simple_word_list,
    $._string_beginning,
    $._symbol_beginning,
    $._subshell_beginning,
    $._regex_beginning,
    $._word_list_beginning,
    $._string_middle,
    $._string_end,
    $.heredoc_beginning,
    $.heredoc_end,
    $._line_break,
  ],

  extras: $ => [
    $.comment,
    /\s|\\\n/
  ],

  conflicts: $ => [
    // Temporary fix until we can backtrack to parse things like `3.times`
    [$.integer, $.float],
  ],

  rules: {
    program: $ => seq(optional($._statements), optional(seq('__END__', $.uninterpreted))),
    uninterpreted: $ => (/.*/),

<<<<<<< HEAD
    _statements: $ => sepTrailing(
      $._statements,
      $._statement,
      seq($._terminator, repeat($.heredoc_end))
    ),
=======
    _statements: $ => sepTrailing($._statements, $._top_level_statement, $._terminator),

    _top_level_statement: $ => choice(
      $._statement,
      $.begin_block,
      $.end_block
    ),

    begin_block: $ => seq("BEGIN", "{", optional($._statements), "}"),
    end_block: $ => seq("END", "{", optional($._statements), "}"),
>>>>>>> fc8f4d89

    _statement: $ => choice(
      $.undef,
      $.alias,
      $.if_modifier,
      $.unless_modifier,
      $.while_modifier,
      $.until_modifier,
      $.rescue_modifier,
      $._arg
    ),

    method: $ => seq(
      'def',
      optional(seq(
        choice($._variable, seq('(', $._arg, ')')),
        choice('.', '::')
      )),
      $._method_name,
      choice(
        seq('(', optional($.formal_parameters), ')'),
        seq(optional($.formal_parameters), $._terminator)
      ),
      optional($._body_statement),
      'end'
    ),

    formal_parameters: $ => commaSep1($._formal_parameter),
    _formal_parameter: $ => choice(
      $.identifier,
      $.splat_parameter,
      $.hash_splat_parameter,
      $.block_parameter,
      $.keyword_parameter,
      $.optional_parameter
    ),

    splat_parameter: $ => seq('*', optional($.identifier)),
    hash_splat_parameter: $ => seq('**', optional($.identifier)),
    block_parameter: $ => seq('&', $.identifier),
    keyword_parameter: $ => prec.right(seq($.identifier, ':', optional($._arg))),
    optional_parameter: $ => seq($.identifier, '=', $._arg),

    class: $ => seq(
      'class',
      $.constant,
      optional($.superclass),
      optional($._body_statement),
      'end'
    ),
    constant: $ => prec.right(sep1($.identifier, '::')),
    superclass: $ => seq('<', $.constant, $._terminator),

    singleton_class: $ => seq(
      'class',
      '<<',
      $.identifier,
      $._terminator,
      optional($._body_statement),
      'end'
    ),

    module: $ => seq(
      'module',
      $.constant,
      $._terminator,
      optional($._body_statement),
      'end'
    ),

    super: $ => prec.left(seq('super', optional($.argument_list))),
    return: $ => prec.left(seq('return', optional($.argument_list))),
    yield: $ => prec.left(seq('yield', optional($.argument_list))),
    break: $ => prec.left(seq('break', optional($.argument_list))),
    next: $ => prec.left(seq('next', optional($.argument_list))),
    redo: $ => 'redo',
    retry: $ => 'retry',

    if_modifier: $ => prec(PREC.RESCUE, seq($._statement, 'if', $._arg)),
    unless_modifier: $ => prec(PREC.RESCUE, seq($._statement, 'unless', $._arg)),
    while_modifier: $ => prec(PREC.RESCUE, seq($._statement, 'while', $._arg)),
    until_modifier: $ => prec(PREC.RESCUE, seq($._statement, 'until', $._arg)),
    rescue_modifier: $ => prec(PREC.RESCUE, seq($._statement, 'rescue', $._arg)),

    while: $ => seq('while', $._arg, $._do, optional($._statements), 'end'),
    until: $ => seq('until', $._arg, $._do, optional($._statements), 'end'),
    for: $ => seq('for', $._lhs, 'in', $._arg, $._do, optional($._statements), 'end'),
    _do: $ => choice('do', $._terminator),

    case: $ => seq(
      'case',
      optional($._arg),
      repeat($._terminator),
      $.when,
      'end'
    ),
    when: $ => seq(
      'when',
      commaSep1($.pattern),
      $._then,
      optional($._statements),
      choice(optional($.else), $.when)
    ),
    pattern: $ => $._arg,

    if: $ => seq(
      'if',
      $._arg,
      $._then,
      optional($._statements),
      optional($._if_tail),
      'end'
    ),
    unless: $ => seq(
      'unless',
      $._arg,
      $._then,
      optional($._statements),
      optional($.else),
      'end'
    ),
    elsif: $ => seq(
      'elsif',
      $._arg,
      $._then,
      optional($._statements),
      optional($._if_tail)
    ),
    else: $ => seq('else', optional($._statements)),
    _then: $ => choice($._terminator, 'then', seq($._terminator, 'then')),
    _if_tail: $ => choice(
      $.else,
      $.elsif
    ),

    begin: $ => seq('begin', optional($._body_statement), 'end'),
    ensure: $ => seq('ensure', optional($._statements)),
    rescue: $ => seq(
      'rescue',
      optional($.exceptions),
      optional($.exception_variable),
      $._then,
      optional($._statements),
      optional($.rescue)
    ),
    exceptions: $ => commaSep1($._arg),
    exception_variable: $ => seq('=>', $._lhs),

    _body_statement: $ => choice(
      seq(
        $._statements,
        optional($.rescue),
        optional($.else),
        optional($.ensure)
      ),
      seq(
        $.rescue,
        optional($.else),
        optional($.ensure)
      ),
      seq(
        $.else,
        optional($.ensure)
      ),
      $.ensure
    ),

    _arg: $ => choice(
      $._primary,
      $.assignment,
      $.operator_assignment,
      $.conditional,
      $.range,
      $.binary,
      $.unary,
      $.super
    ),

    _primary: $ => choice(
      seq('(', optional($._statements), ')'),
      $._lhs,
      $.array,
      $.hash,
      $.subshell,
      $.symbol,
      $.integer,
      $.float,
      $.string,
      $.chained_string,
      $.regex,
      $.lambda,
      $.method,
      $.class,
      $.singleton_class,
      $.module,
      $.begin,
      $.while,
      $.until,
      $.if,
      $.unless,
      $.for,
      $.case,
      $.return,
      $.yield,
      $.break,
      $.next,
      $.redo,
      $.retry,
      $.heredoc_beginning
    ),

    element_reference: $ => prec.left(1, seq($._primary, '[', $._argument_list_with_trailing_comma, ']')),
    scope_resolution: $ => prec.left(1, seq(optional($._primary), '::', $.identifier)),
    call: $ => prec.left(PREC.BITWISE_AND + 1, seq($._primary, choice('.', '&.'), $.identifier)),

    method_call: $ => {
      const receiver = choice($._variable, $.scope_resolution, $.call)

      return choice(
        seq(receiver, $.argument_list),
        seq(receiver, prec(PREC.CURLY_BLOCK, seq($.argument_list, $.block))),
        seq(receiver, prec(PREC.DO_BLOCK, seq($.argument_list, $.do_block))),
        prec(PREC.CURLY_BLOCK, seq(receiver, $.block)),
        prec(PREC.DO_BLOCK, seq(receiver, $.do_block))
      )
    },

    argument_list: $ => prec.left(1, choice(
      seq('(', optional($._argument_list_with_trailing_comma), optional($.block_argument), ')'),
      seq($._argument_list, optional($.block_argument))
    )),

    _argument_list_with_trailing_comma: $ => prec.left(1, sepTrailing(
      $._argument_list_with_trailing_comma,
      choice($._arg, $.argument_pair),
      ','
    )),
    _argument_list: $ => prec.left(1, commaSep1(choice($._arg, $.argument_pair))),

    argument_pair: $ => prec.left(1, seq(choice(
      seq($.symbol, '=>'),
      seq($.identifier, ':')
    ), $._arg)),

    block_argument: $ => seq('&', $._arg),

    do_block: $ => $._do_block,
    _do_block: $ => seq(
      'do',
      optional($._block_parameters),
      optional($._statements),
      'end'
    ),

    block: $ => $._block,
    _block: $ => seq(
      '{',
      optional($._block_parameters),
      optional($._statements),
      '}'
    ),

    _block_parameters: $ => seq(
      '|',
      optional($.formal_parameters),
      optional(seq(';', sep1($.identifier, ','))), // Block shadow args e.g. {|; a, b| ...}
      '|'
    ),

    assignment: $ => prec.right(PREC.ASSIGN, seq(
      choice($.assignment_list, $._lhs),
      '=',
      $._arg
    )),

    operator_assignment: $ => prec.right(PREC.ASSIGN, seq(
      $._lhs,
      choice('+=', '-=', '*=', '**=', '/=', '||=', '&&='),
      $._arg)
    ),

    conditional: $ => prec.right(PREC.CONDITIONAL, seq($._arg, '?', $._arg, ':', $._arg)),

    range: $ => prec.right(PREC.RANGE, seq($._arg, choice('..', '...'), $._arg)),

    binary: $ => choice(
      prec.left(PREC.AND, seq($._arg, 'and', $._arg)),
      prec.left(PREC.OR, seq($._arg, 'or', $._arg)),
      prec.left(PREC.BOOLEAN_OR, seq($._arg, '||', $._arg)),
      prec.left(PREC.BOOLEAN_OR, seq($._arg, '&&', $._arg)),
      prec.left(PREC.SHIFT, seq($._arg, choice('<<', '>>'), $._arg)),
      prec.right(PREC.RELATIONAL, seq($._arg, choice('==', '!=', '===', '<=>', '=~', '!~'), $._arg)),
      prec.left(PREC.COMPARISON, seq($._arg, choice('<', '<=', '>', '>='), $._arg)),
      prec.left(PREC.BITWISE_AND, seq($._arg, '&', $._arg)),
      prec.left(PREC.BITWISE_OR, seq($._arg, choice('^', '|'), $._arg)),
      prec.left(PREC.ADDITIVE, seq($._arg, choice('-', '+'), $._arg)),
      prec.left(PREC.MULTIPLICATIVE, seq($._arg, choice('*', '/', '%'), $._arg)),
      prec.right(PREC.EXPONENTIAL, seq($._arg, '**', $._arg))
    ),

    unary: $ => choice(
      prec(PREC.DEFINED, seq('defined?', $._arg)),
      prec.right(PREC.NOT, seq('not', $._arg)),
      prec.right(PREC.UNARY_MINUS, seq(choice('-', '+'), $._arg)),
      prec.right(PREC.COMPLEMENT, seq(choice('!', '~'), $._arg))
    ),

    assignment_list: $ => $._mlhs,
    _mlhs: $ => prec.left(-1, sepTrailing(
      $._mlhs,
      choice(
        $._variable,
        $.rest_assignment
      ),
      ','
    )),
    rest_assignment: $ => seq('*', optional($._variable)),
    _lhs: $ => prec.left(choice(
      $._variable,
      $.scope_resolution,
      $.element_reference,
      $.call,
      $.method_call
    )),
    _variable: $ => choice(
      $.nil,
      $.self,
      $.boolean,
      $.instance_variable,
      $.class_variable,
      $.global_variable,
      $.identifier,
      $.keyword__FILE__,
      $.keyword__LINE__,
      $.keyword__ENCODING__
    ),

    instance_variable: $ => (instanceVariablePattern),
    class_variable: $ => (classVariablePattern),
    global_variable: $ => (globalVariablePattern),
    identifier: $ => (identifierPattern),
    operator: $ => choice(...operators),

    _method_name: $ => choice(
      $.identifier,
      $.setter,
      $.symbol,
      $.operator,
      $.instance_variable,
      $.class_variable,
      $.global_variable
    ),
    setter: $ => seq($.identifier, '='),

    undef: $ => seq('undef', commaSep1($._method_name)),
    alias: $ => seq('alias', $._method_name, $._method_name),

    comment: $ => token(prec(PREC.COMMENT, choice(
      seq('#', /.*/),
      seq(
        '=begin\n',
        repeat(choice(
          /[^=]/,
          /=[^e]/,
          /=e[^n]/,
          /=en[^d]/
        )),
        '=end\n'
      )
    ))),

    symbol: $ => choice(
      $._simple_symbol,
      seq(
        $._symbol_beginning,
        repeat(seq($._arg, $._string_middle)),
        $._arg,
        $._string_end
      )
    ),

    integer: $ => (integerPattern),
    // TODO: When we can backtrack, redefine float as regex instead of seq.
    // float: $ => (/\d(_?\d)*\.\d(_?\d)*([eE]\d(_?\d)*)?/),
    float: $ => seq(integerPattern, '.' ,/\d(_?\d)*([eE]\d(_?\d)*)?/),
    boolean: $ => token(choice('true', 'false', 'TRUE', 'FALSE')),
    self: $ => 'self',
    nil: $ => token(choice('nil', 'NIL')),
    keyword__FILE__: $ => '__FILE__',
    keyword__LINE__: $ => '__LINE__',
    keyword__ENCODING__: $ => '__ENCODING__',

    chained_string: $ => seq($.string, repeat1($.string)),

    string: $ => choice(
      $._simple_string,
      seq(
        $._string_beginning,
        repeat(seq($._arg, $._string_middle)),
        $._arg,
        $._string_end
      )
    ),

    subshell: $ => choice(
      $._simple_subshell,
      seq(
        $._subshell_beginning,
        repeat(seq($._arg, $._string_middle)),
        $._arg,
        $._string_end
      )
    ),

    array: $ => choice(
      seq('[', optional($._array_items), ']'),
      $._simple_word_list,
      seq(
        $._word_list_beginning,
        repeat(seq($._arg, $._string_middle)),
        $._arg,
        $._string_end
      )
    ),

    _array_items: $ => sepTrailing($._array_items, $._arg, ','),

    hash: $ => prec(1, seq('{', optional($._hash_items), '}')),
    _hash_items: $ => seq($.pair, optional(seq(',', optional($._hash_items)))),

    pair: $ => prec(-1, seq(choice(
      seq($._arg, '=>'),
      seq($.identifier, ':')
    ), $._arg)),

    regex: $ => choice(
      $._simple_regex,
      seq(
        $._regex_beginning,
        repeat(seq($._arg, $._string_middle)),
        $._arg,
        $._string_end
      )
    ),

    lambda: $ => choice(
      seq(
        '->',
        optional(choice(
          seq('(', optional($.formal_parameters), ')'),
          $._formal_parameter
        )),
        choice(
          seq('{', optional($._statements), '}'),
          seq('do', optional($._statements), 'end')
        )
      ),
      seq('lambda', choice($._block, $._do_block))
    ),

    _line_break: $ => '\n',
    _terminator: $ => choice($._line_break, ';'),
  }
});

function sepTrailing (self, rule, separator) {
  return choice(rule, seq(rule, separator, optional(self)))
}

function sep1 (rule, separator) {
  return seq(rule, repeat(seq(separator, rule)));
}

function commaSep1 (rule) {
  return sep1(rule, ',')
}

function commaSep (rule) {
  return optional(commaSep1(rule));
}<|MERGE_RESOLUTION|>--- conflicted
+++ resolved
@@ -72,14 +72,11 @@
     program: $ => seq(optional($._statements), optional(seq('__END__', $.uninterpreted))),
     uninterpreted: $ => (/.*/),
 
-<<<<<<< HEAD
     _statements: $ => sepTrailing(
       $._statements,
-      $._statement,
+      $._top_level_statement,
       seq($._terminator, repeat($.heredoc_end))
     ),
-=======
-    _statements: $ => sepTrailing($._statements, $._top_level_statement, $._terminator),
 
     _top_level_statement: $ => choice(
       $._statement,
@@ -89,7 +86,6 @@
 
     begin_block: $ => seq("BEGIN", "{", optional($._statements), "}"),
     end_block: $ => seq("END", "{", optional($._statements), "}"),
->>>>>>> fc8f4d89
 
     _statement: $ => choice(
       $.undef,
