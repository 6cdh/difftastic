--- conflicted
+++ resolved
@@ -60,12 +60,7 @@
               "name": "_semicolon"
             },
             {
-<<<<<<< HEAD
-              "type": "SYMBOL",
-              "name": "_newline"
-=======
               "type": "BLANK"
->>>>>>> 737579ec
             }
           ]
         },
@@ -3862,7 +3857,7 @@
       "value": "[\\a_]\\w*"
     },
     "keyword_identifier": {
-      "type": "RENAME",
+      "type": "ALIAS",
       "content": {
         "type": "CHOICE",
         "members": [
@@ -3876,6 +3871,7 @@
           }
         ]
       },
+      "named": true,
       "value": "identifier"
     },
     "true": {
