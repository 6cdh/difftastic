--- conflicted
+++ resolved
@@ -520,11 +520,7 @@
                             display_options.use_color,
                         );
                         if let Some(line_num) = lhs_line_num {
-<<<<<<< HEAD
-                            if display_options.use_color && lhs_lines_with_novel.contains(&line_num) {
-=======
-                            if lhs_lines_with_novel.contains(line_num) {
->>>>>>> f10cfa00
+                            if display_options.use_color && lhs_lines_with_novel.contains(line_num) {
                                 s = if display_options.background_color.is_dark() {
                                     s.bright_red().to_string()
                                 } else {
@@ -545,11 +541,7 @@
                             display_options.use_color,
                         );
                         if let Some(line_num) = rhs_line_num {
-<<<<<<< HEAD
-                            if display_options.use_color && rhs_lines_with_novel.contains(&line_num) {
-=======
-                            if rhs_lines_with_novel.contains(line_num) {
->>>>>>> f10cfa00
+                            if display_options.use_color && rhs_lines_with_novel.contains(line_num) {
                                 s = if display_options.background_color.is_dark() {
                                     s.bright_green().to_string()
                                 } else {
